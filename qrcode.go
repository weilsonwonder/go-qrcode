--- conflicted
+++ resolved
@@ -301,20 +301,12 @@
 	// Map each image pixel to the nearest QR code module.
 	modulesPerPixel := float64(realSize) / float64(size)
 	for y := 0; y < size; y++ {
-<<<<<<< HEAD
-		for x := 0; x < size; x++ {
-			y2 := int(float64(y) * modulesPerPixel)
-			x2 := int(float64(x) * modulesPerPixel)
-
-			v := bitmap[y2][x2]
-=======
 		y2 := int(float64(y) * modulesPerPixel)
 		for x := 0; x < size; x++ {
 			x2 := int(float64(x) * modulesPerPixel)
 
 			v := bitmap[y2][x2]
 
->>>>>>> cb3bf7ba
 			if v {
 				pos := img.PixOffset(x, y)
 				img.Pix[pos] = fgClr
